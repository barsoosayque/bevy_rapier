use crate::render::lines::DebugLinesConfig;
use crate::{plugin::RapierContext, render::lines::DrawLinesLabel};
use bevy::prelude::*;
use lines::DebugLines;
use rapier::math::{Point, Real};
use rapier::pipeline::{DebugRenderBackend, DebugRenderObject, DebugRenderPipeline};
pub use rapier::pipeline::{DebugRenderMode, DebugRenderStyle};
use std::fmt::Debug;

mod lines;

/// The color of a collider when using the debug-renderer.
///
/// Insert this component alongside the collider component to
/// force to a specific value the color used to render the
/// collider.
#[derive(Copy, Clone, Component, PartialEq, Debug)]
pub struct ColliderDebugColor(pub Color);

/// Marker to draw debug lines for colliders if `global` in [`DebugRenderContext`]
/// is set to false.
#[derive(Copy, Clone, Component, PartialEq, Debug)]
pub struct ColliderDebug;

/// Plugin rensponsible for rendering (using lines) what Rapier "sees" when performing
/// its physics simulation. This is typically useful to check proper
/// alignment between colliders and your own visual assets.
pub struct RapierDebugRenderPlugin {
    /// If set to `true`, depth-testing will be disabled when rendering,
    /// meaning that the debug-render lines will always appear on top
    /// of (won’t be occluded by) your own visual assets.
    pub always_on_top: bool,
    /// Is the debug-rendering will be enabled for every entity? Or just for
    /// collider entities with [`ColliderDebug`] component.
    pub global: bool,
    /// Is the debug-rendering enabled?
    pub enabled: bool,
    /// Control some aspects of the render coloring.
    pub style: DebugRenderStyle,
    /// Flags to select what part of physics scene is rendered (by default
    /// everything is rendered).
    pub mode: DebugRenderMode,
}

#[allow(clippy::derivable_impls)] // The 3D impl can be derived, but not the 2D impl.
impl Default for RapierDebugRenderPlugin {
    #[cfg(feature = "dim2")]
    fn default() -> Self {
        Self {
            enabled: true,
            always_on_top: true,
            style: DebugRenderStyle {
                rigid_body_axes_length: 20.0,
                ..Default::default()
            },
            mode: DebugRenderMode::default(),
        }
    }
    #[cfg(feature = "dim3")]
    fn default() -> Self {
        Self {
<<<<<<< HEAD
            enabled: false,
            global: true,
=======
            enabled: true,
>>>>>>> e480225e
            always_on_top: false,
            style: DebugRenderStyle::default(),
            mode: DebugRenderMode::default(),
        }
    }
}

impl RapierDebugRenderPlugin {
    /// Initialize the render plugin such that its lines are always rendered on top of other objects.
    pub fn always_on_top(mut self) -> Self {
        self.always_on_top = true;
        self
    }

    /// Initialize the render plugin such that it is initially disabled.
    pub fn disabled(mut self) -> Self {
        self.enabled = false;
        self
    }
}

/// Context to control some aspect of the debug-renderer after initialization.
#[derive(Resource)]
pub struct DebugRenderContext {
    /// Is the debug-rendering currently enabled?
    pub enabled: bool,
    /// Is the debug-rendering enabled for every entity? Otherwise it will only work
    /// for collider entities with [`ColliderDebug`] component.
    pub global: bool,
    /// Pipeline responsible for rendering. Access `pipeline.mode` and `pipeline.style`
    /// to modify the set of rendered elements, and modify the default coloring rules.
    pub pipeline: DebugRenderPipeline,
    /// Are the debug-lines always rendered on top of other primitives?
    pub always_on_top: bool,
}

impl Default for DebugRenderContext {
    fn default() -> Self {
        Self {
            enabled: true,
            global: true,
            pipeline: DebugRenderPipeline::default(),
            always_on_top: true,
        }
    }
}

impl Plugin for RapierDebugRenderPlugin {
    fn build(&self, app: &mut App) {
        app.add_plugin(lines::DebugLinesPlugin::always_on_top(self.always_on_top))
            .insert_resource(DebugRenderContext {
                enabled: self.enabled,
                global: self.global,
                pipeline: DebugRenderPipeline::new(self.style, self.mode),
                always_on_top: self.always_on_top,
            })
            .add_system(
                debug_render_scene
                    .in_base_set(CoreSet::PostUpdate)
                    .before(DrawLinesLabel),
            );
    }
}

struct BevyLinesRenderBackend<'world, 'state, 'a, 'b, 'c> {
    global: bool,
    physics_scale: f32,
    custom_colors: Query<'world, 'state, &'a ColliderDebugColor>,
    visible: Query<'world, 'state, &'a ColliderDebug>,
    context: &'b RapierContext,
    lines: &'c mut DebugLines,
}

impl<'world, 'state, 'a, 'b, 'c> BevyLinesRenderBackend<'world, 'state, 'a, 'b, 'c> {
    fn object_color(&self, object: DebugRenderObject, default: [f32; 4]) -> [f32; 4] {
        let color = match object {
            DebugRenderObject::Collider(h, ..) => self.context.colliders.get(h).and_then(|co| {
                self.custom_colors
                    .get(Entity::from_bits(co.user_data as u64))
                    .map(|co| co.0)
                    .ok()
            }),
            _ => None,
        };

        color.map(|co| co.as_hsla_f32()).unwrap_or(default)
    }

    fn drawing_enabled(&self, object: DebugRenderObject) -> bool {
        match object {
            DebugRenderObject::Collider(h, ..) => self
                .context
                .colliders
                .get(h)
                .map(|co| {
                    let entity = Entity::from_bits(co.user_data as u64);
                    self.global || self.visible.contains(entity)
                })
                .unwrap_or(false),
            _ => true,
        }
    }
}

impl<'world, 'state, 'a, 'b, 'c> DebugRenderBackend
    for BevyLinesRenderBackend<'world, 'state, 'a, 'b, 'c>
{
    #[cfg(feature = "dim2")]
    fn draw_line(
        &mut self,
        object: DebugRenderObject,
        a: Point<Real>,
        b: Point<Real>,
        color: [f32; 4],
    ) {
        if !self.drawing_enabled(object) {
            return;
        }

        let scale = self.physics_scale;
        let color = self.object_color(object, color);
        self.lines.line_colored(
            [a.x * scale, a.y * scale, 0.0].into(),
            [b.x * scale, b.y * scale, 0.0].into(),
            0.0,
            Color::hsla(color[0], color[1], color[2], color[3]),
        )
    }

    #[cfg(feature = "dim3")]
    fn draw_line(
        &mut self,
        object: DebugRenderObject,
        a: Point<Real>,
        b: Point<Real>,
        color: [f32; 4],
    ) {
        if !self.drawing_enabled(object) {
            return;
        }

        let scale = self.physics_scale;
        let color = self.object_color(object, color);
        self.lines.line_colored(
            [a.x * scale, a.y * scale, a.z * scale].into(),
            [b.x * scale, b.y * scale, b.z * scale].into(),
            0.0,
            Color::hsla(color[0], color[1], color[2], color[3]),
        )
    }
}

fn debug_render_scene<'a>(
    rapier_context: Res<RapierContext>,
    mut render_context: ResMut<DebugRenderContext>,
    lines_config: ResMut<DebugLinesConfig>,
    mut lines: ResMut<DebugLines>,
    custom_colors: Query<&'a ColliderDebugColor>,
    visible: Query<&'a ColliderDebug>,
) {
    if !render_context.enabled {
        return;
    }

    *lines_config.always_on_top.write().unwrap() = render_context.always_on_top;
    let mut backend = BevyLinesRenderBackend {
        global: render_context.global,
        physics_scale: rapier_context.physics_scale,
        custom_colors,
        visible,
        context: &rapier_context,
        lines: &mut lines,
    };

    let unscaled_style = render_context.pipeline.style;
    render_context.pipeline.style.rigid_body_axes_length /= rapier_context.physics_scale;
    render_context.pipeline.render(
        &mut backend,
        &rapier_context.bodies,
        &rapier_context.colliders,
        &rapier_context.impulse_joints,
        &rapier_context.multibody_joints,
        &rapier_context.narrow_phase,
    );
    render_context.pipeline.style = unscaled_style;
}<|MERGE_RESOLUTION|>--- conflicted
+++ resolved
@@ -59,12 +59,8 @@
     #[cfg(feature = "dim3")]
     fn default() -> Self {
         Self {
-<<<<<<< HEAD
-            enabled: false,
+            enabled: true,
             global: true,
-=======
-            enabled: true,
->>>>>>> e480225e
             always_on_top: false,
             style: DebugRenderStyle::default(),
             mode: DebugRenderMode::default(),
@@ -129,16 +125,16 @@
     }
 }
 
-struct BevyLinesRenderBackend<'world, 'state, 'a, 'b, 'c> {
+struct BevyLinesRenderBackend<'world, 'state, 'a, 'b, 'c, 'd> {
     global: bool,
     physics_scale: f32,
     custom_colors: Query<'world, 'state, &'a ColliderDebugColor>,
-    visible: Query<'world, 'state, &'a ColliderDebug>,
-    context: &'b RapierContext,
-    lines: &'c mut DebugLines,
-}
-
-impl<'world, 'state, 'a, 'b, 'c> BevyLinesRenderBackend<'world, 'state, 'a, 'b, 'c> {
+    visible: Query<'world, 'state, &'b ColliderDebug>,
+    context: &'c RapierContext,
+    lines: &'d mut DebugLines,
+}
+
+impl<'world, 'state> BevyLinesRenderBackend<'world, 'state, '_, '_, '_, '_> {
     fn object_color(&self, object: DebugRenderObject, default: [f32; 4]) -> [f32; 4] {
         let color = match object {
             DebugRenderObject::Collider(h, ..) => self.context.colliders.get(h).and_then(|co| {
@@ -154,6 +150,10 @@
     }
 
     fn drawing_enabled(&self, object: DebugRenderObject) -> bool {
+        if self.global {
+            return true;
+        }
+
         match object {
             DebugRenderObject::Collider(h, ..) => self
                 .context
@@ -161,7 +161,7 @@
                 .get(h)
                 .map(|co| {
                     let entity = Entity::from_bits(co.user_data as u64);
-                    self.global || self.visible.contains(entity)
+                    self.visible.contains(entity)
                 })
                 .unwrap_or(false),
             _ => true,
@@ -169,9 +169,7 @@
     }
 }
 
-impl<'world, 'state, 'a, 'b, 'c> DebugRenderBackend
-    for BevyLinesRenderBackend<'world, 'state, 'a, 'b, 'c>
-{
+impl<'world, 'state> DebugRenderBackend for BevyLinesRenderBackend<'world, 'state, '_, '_, '_, '_> {
     #[cfg(feature = "dim2")]
     fn draw_line(
         &mut self,
@@ -217,13 +215,13 @@
     }
 }
 
-fn debug_render_scene<'a>(
+fn debug_render_scene(
     rapier_context: Res<RapierContext>,
     mut render_context: ResMut<DebugRenderContext>,
     lines_config: ResMut<DebugLinesConfig>,
     mut lines: ResMut<DebugLines>,
-    custom_colors: Query<&'a ColliderDebugColor>,
-    visible: Query<&'a ColliderDebug>,
+    custom_colors: Query<&ColliderDebugColor>,
+    visible: Query<&ColliderDebug>,
 ) {
     if !render_context.enabled {
         return;
