use crate::plugin::RapierContext;
use bevy::prelude::*;
use bevy::transform::TransformSystem;
use rapier::math::{Point, Real};
use rapier::pipeline::{DebugRenderBackend, DebugRenderObject, DebugRenderPipeline};
pub use rapier::pipeline::{DebugRenderMode, DebugRenderStyle};
use std::fmt::Debug;

/// The color of a collider when using the debug-renderer.
///
/// Insert this component alongside the collider component to
/// force to a specific value the color used to render the
/// collider.
#[derive(Copy, Clone, Component, PartialEq, Debug)]
pub struct ColliderDebugColor(pub Color);

/// Marker to draw debug lines for colliders if `global` in [`DebugRenderContext`]
/// is set to false.
#[derive(Copy, Clone, Component, PartialEq, Debug)]
pub struct ColliderDebug;

/// Plugin rensponsible for rendering (using lines) what Rapier "sees" when performing
/// its physics simulation. This is typically useful to check proper
/// alignment between colliders and your own visual assets.
pub struct RapierDebugRenderPlugin {
<<<<<<< HEAD
    /// If set to `true`, depth-testing will be disabled when rendering,
    /// meaning that the debug-render lines will always appear on top
    /// of (won’t be occluded by) your own visual assets.
    pub always_on_top: bool,
    /// Is the debug-rendering will be enabled for every entity? Or just for
    /// collider entities with [`ColliderDebug`] component.
    pub global: bool,
=======
>>>>>>> a149ff59
    /// Is the debug-rendering enabled?
    pub enabled: bool,
    /// Control some aspects of the render coloring.
    pub style: DebugRenderStyle,
    /// Flags to select what part of physics scene is rendered (by default
    /// everything is rendered).
    pub mode: DebugRenderMode,
}

#[allow(clippy::derivable_impls)] // The 3D impl can be derived, but not the 2D impl.
impl Default for RapierDebugRenderPlugin {
    #[cfg(feature = "dim2")]
    fn default() -> Self {
        Self {
            enabled: true,
            style: DebugRenderStyle {
                rigid_body_axes_length: 20.0,
                ..Default::default()
            },
            mode: DebugRenderMode::default(),
        }
    }
    #[cfg(feature = "dim3")]
    fn default() -> Self {
        Self {
            enabled: true,
<<<<<<< HEAD
            global: true,
            always_on_top: false,
=======
>>>>>>> a149ff59
            style: DebugRenderStyle::default(),
            mode: DebugRenderMode::default(),
        }
    }
}

impl RapierDebugRenderPlugin {
    /// Initialize the render plugin such that it is initially disabled.
    pub fn disabled(mut self) -> Self {
        self.enabled = false;
        self
    }
}

/// Context to control some aspect of the debug-renderer after initialization.
#[derive(Resource, Reflect)]
#[reflect(Resource)]
pub struct DebugRenderContext {
    /// Is the debug-rendering currently enabled?
    pub enabled: bool,
    /// Is the debug-rendering enabled for every entity? Otherwise it will only work
    /// for collider entities with [`ColliderDebug`] component.
    pub global: bool,
    /// Pipeline responsible for rendering. Access `pipeline.mode` and `pipeline.style`
    /// to modify the set of rendered elements, and modify the default coloring rules.
    #[reflect(ignore)]
    pub pipeline: DebugRenderPipeline,
}

impl Default for DebugRenderContext {
    fn default() -> Self {
        Self {
            enabled: true,
            global: true,
            pipeline: DebugRenderPipeline::default(),
        }
    }
}

impl Plugin for RapierDebugRenderPlugin {
    fn build(&self, app: &mut App) {
<<<<<<< HEAD
        app.add_plugin(lines::DebugLinesPlugin::always_on_top(self.always_on_top))
            .insert_resource(DebugRenderContext {
                enabled: self.enabled,
                global: self.global,
                pipeline: DebugRenderPipeline::new(self.style, self.mode),
                always_on_top: self.always_on_top,
            })
            .add_system(
                debug_render_scene
                    .in_base_set(CoreSet::PostUpdate)
                    .before(DrawLinesLabel),
            );
    }
}

struct BevyLinesRenderBackend<'world, 'state, 'a, 'b, 'c, 'd> {
    global: bool,
    physics_scale: f32,
    custom_colors: Query<'world, 'state, &'a ColliderDebugColor>,
    visible: Query<'world, 'state, &'b ColliderDebug>,
    context: &'c RapierContext,
    lines: &'d mut DebugLines,
}

impl<'world, 'state> BevyLinesRenderBackend<'world, 'state, '_, '_, '_, '_> {
=======
        app.register_type::<DebugRenderContext>();

        app.insert_resource(DebugRenderContext {
            enabled: self.enabled,
            pipeline: DebugRenderPipeline::new(self.style, self.mode),
        })
        .add_systems(
            PostUpdate,
            debug_render_scene.after(TransformSystem::TransformPropagate),
        );
    }
}

struct BevyLinesRenderBackend<'world, 'state, 'a, 'b> {
    physics_scale: f32,
    custom_colors: Query<'world, 'state, &'a ColliderDebugColor>,
    context: &'b RapierContext,
    gizmos: Gizmos<'state>,
}

impl<'world, 'state, 'a, 'b> BevyLinesRenderBackend<'world, 'state, 'a, 'b> {
>>>>>>> a149ff59
    fn object_color(&self, object: DebugRenderObject, default: [f32; 4]) -> [f32; 4] {
        let color = match object {
            DebugRenderObject::Collider(h, ..) => self.context.colliders.get(h).and_then(|co| {
                self.custom_colors
                    .get(Entity::from_bits(co.user_data as u64))
                    .map(|co| co.0)
                    .ok()
            }),
            _ => None,
        };

        color.map(|co| co.as_hsla_f32()).unwrap_or(default)
    }

    fn drawing_enabled(&self, object: DebugRenderObject) -> bool {
        if self.global {
            return true;
        }

        match object {
            DebugRenderObject::Collider(h, ..) => self
                .context
                .colliders
                .get(h)
                .map(|co| {
                    let entity = Entity::from_bits(co.user_data as u64);
                    self.visible.contains(entity)
                })
                .unwrap_or(false),
            _ => true,
        }
    }
}

<<<<<<< HEAD
impl<'world, 'state> DebugRenderBackend for BevyLinesRenderBackend<'world, 'state, '_, '_, '_, '_> {
=======
impl<'world, 'state, 'a, 'b> DebugRenderBackend for BevyLinesRenderBackend<'world, 'state, 'a, 'b> {
>>>>>>> a149ff59
    #[cfg(feature = "dim2")]
    fn draw_line(
        &mut self,
        object: DebugRenderObject,
        a: Point<Real>,
        b: Point<Real>,
        color: [f32; 4],
    ) {
        if !self.drawing_enabled(object) {
            return;
        }

        let scale = self.physics_scale;
        let color = self.object_color(object, color);
        self.gizmos.line(
            [a.x * scale, a.y * scale, 0.0].into(),
            [b.x * scale, b.y * scale, 0.0].into(),
            Color::hsla(color[0], color[1], color[2], color[3]),
        )
    }

    #[cfg(feature = "dim3")]
    fn draw_line(
        &mut self,
        object: DebugRenderObject,
        a: Point<Real>,
        b: Point<Real>,
        color: [f32; 4],
    ) {
        if !self.drawing_enabled(object) {
            return;
        }

        let scale = self.physics_scale;
        let color = self.object_color(object, color);
        self.gizmos.line(
            [a.x * scale, a.y * scale, a.z * scale].into(),
            [b.x * scale, b.y * scale, b.z * scale].into(),
            Color::hsla(color[0], color[1], color[2], color[3]),
        )
    }
}

fn debug_render_scene(
    rapier_context: Res<RapierContext>,
    mut render_context: ResMut<DebugRenderContext>,
    gizmos: Gizmos,
    custom_colors: Query<&ColliderDebugColor>,
    visible: Query<&ColliderDebug>,
) {
    if !render_context.enabled {
        return;
    }

    let mut backend = BevyLinesRenderBackend {
        global: render_context.global,
        physics_scale: rapier_context.physics_scale,
        custom_colors,
        visible,
        context: &rapier_context,
        gizmos,
    };

    let unscaled_style = render_context.pipeline.style;
    render_context.pipeline.style.rigid_body_axes_length /= rapier_context.physics_scale;
    render_context.pipeline.render(
        &mut backend,
        &rapier_context.bodies,
        &rapier_context.colliders,
        &rapier_context.impulse_joints,
        &rapier_context.multibody_joints,
        &rapier_context.narrow_phase,
    );
    render_context.pipeline.style = unscaled_style;
}<|MERGE_RESOLUTION|>--- conflicted
+++ resolved
@@ -23,16 +23,9 @@
 /// its physics simulation. This is typically useful to check proper
 /// alignment between colliders and your own visual assets.
 pub struct RapierDebugRenderPlugin {
-<<<<<<< HEAD
-    /// If set to `true`, depth-testing will be disabled when rendering,
-    /// meaning that the debug-render lines will always appear on top
-    /// of (won’t be occluded by) your own visual assets.
-    pub always_on_top: bool,
     /// Is the debug-rendering will be enabled for every entity? Or just for
     /// collider entities with [`ColliderDebug`] component.
     pub global: bool,
-=======
->>>>>>> a149ff59
     /// Is the debug-rendering enabled?
     pub enabled: bool,
     /// Control some aspects of the render coloring.
@@ -48,6 +41,7 @@
     fn default() -> Self {
         Self {
             enabled: true,
+            global: true,
             style: DebugRenderStyle {
                 rigid_body_axes_length: 20.0,
                 ..Default::default()
@@ -59,11 +53,7 @@
     fn default() -> Self {
         Self {
             enabled: true,
-<<<<<<< HEAD
             global: true,
-            always_on_top: false,
-=======
->>>>>>> a149ff59
             style: DebugRenderStyle::default(),
             mode: DebugRenderMode::default(),
         }
@@ -105,37 +95,11 @@
 
 impl Plugin for RapierDebugRenderPlugin {
     fn build(&self, app: &mut App) {
-<<<<<<< HEAD
-        app.add_plugin(lines::DebugLinesPlugin::always_on_top(self.always_on_top))
-            .insert_resource(DebugRenderContext {
-                enabled: self.enabled,
-                global: self.global,
-                pipeline: DebugRenderPipeline::new(self.style, self.mode),
-                always_on_top: self.always_on_top,
-            })
-            .add_system(
-                debug_render_scene
-                    .in_base_set(CoreSet::PostUpdate)
-                    .before(DrawLinesLabel),
-            );
-    }
-}
-
-struct BevyLinesRenderBackend<'world, 'state, 'a, 'b, 'c, 'd> {
-    global: bool,
-    physics_scale: f32,
-    custom_colors: Query<'world, 'state, &'a ColliderDebugColor>,
-    visible: Query<'world, 'state, &'b ColliderDebug>,
-    context: &'c RapierContext,
-    lines: &'d mut DebugLines,
-}
-
-impl<'world, 'state> BevyLinesRenderBackend<'world, 'state, '_, '_, '_, '_> {
-=======
         app.register_type::<DebugRenderContext>();
 
         app.insert_resource(DebugRenderContext {
             enabled: self.enabled,
+            global: self.global,
             pipeline: DebugRenderPipeline::new(self.style, self.mode),
         })
         .add_systems(
@@ -145,15 +109,15 @@
     }
 }
 
-struct BevyLinesRenderBackend<'world, 'state, 'a, 'b> {
+struct BevyLinesRenderBackend<'world, 'state, 'a, 'b, 'c> {
     physics_scale: f32,
     custom_colors: Query<'world, 'state, &'a ColliderDebugColor>,
-    context: &'b RapierContext,
+    visible_colliders: Option<Query<'world, 'state, &'b ColliderDebug>>,
+    context: &'c RapierContext,
     gizmos: Gizmos<'state>,
 }
 
-impl<'world, 'state, 'a, 'b> BevyLinesRenderBackend<'world, 'state, 'a, 'b> {
->>>>>>> a149ff59
+impl<'world, 'state> BevyLinesRenderBackend<'world, 'state, '_, '_, '_> {
     fn object_color(&self, object: DebugRenderObject, default: [f32; 4]) -> [f32; 4] {
         let color = match object {
             DebugRenderObject::Collider(h, ..) => self.context.colliders.get(h).and_then(|co| {
@@ -169,30 +133,24 @@
     }
 
     fn drawing_enabled(&self, object: DebugRenderObject) -> bool {
-        if self.global {
-            return true;
-        }
+        let Some(ref visible_colliders) = self.visible_colliders else { return true; };
 
         match object {
-            DebugRenderObject::Collider(h, ..) => self
-                .context
-                .colliders
-                .get(h)
-                .map(|co| {
-                    let entity = Entity::from_bits(co.user_data as u64);
-                    self.visible.contains(entity)
-                })
-                .unwrap_or(false),
+            DebugRenderObject::Collider(h, ..) => {
+                let collider = self.context.colliders.get(h);
+                collider
+                    .map(|co| {
+                        let entity = Entity::from_bits(co.user_data as u64);
+                        visible_colliders.contains(entity)
+                    })
+                    .unwrap_or(false)
+            }
             _ => true,
         }
     }
 }
 
-<<<<<<< HEAD
-impl<'world, 'state> DebugRenderBackend for BevyLinesRenderBackend<'world, 'state, '_, '_, '_, '_> {
-=======
-impl<'world, 'state, 'a, 'b> DebugRenderBackend for BevyLinesRenderBackend<'world, 'state, 'a, 'b> {
->>>>>>> a149ff59
+impl<'world, 'state> DebugRenderBackend for BevyLinesRenderBackend<'world, 'state, '_, '_, '_> {
     #[cfg(feature = "dim2")]
     fn draw_line(
         &mut self,
@@ -241,17 +199,21 @@
     mut render_context: ResMut<DebugRenderContext>,
     gizmos: Gizmos,
     custom_colors: Query<&ColliderDebugColor>,
-    visible: Query<&ColliderDebug>,
+    visible_colliders: Query<&ColliderDebug>,
 ) {
     if !render_context.enabled {
         return;
     }
 
+    let visible_colliders = if render_context.global {
+        None
+    } else {
+        Some(visible_colliders)
+    };
     let mut backend = BevyLinesRenderBackend {
-        global: render_context.global,
         physics_scale: rapier_context.physics_scale,
         custom_colors,
-        visible,
+        visible_colliders,
         context: &rapier_context,
         gizmos,
     };
